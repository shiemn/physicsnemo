# SPDX-FileCopyrightText: Copyright (c) 2023 - 2024 NVIDIA CORPORATION & AFFILIATES.
# SPDX-FileCopyrightText: All rights reserved.
# SPDX-License-Identifier: Apache-2.0
#
# Licensed under the Apache License, Version 2.0 (the "License");
# you may not use this file except in compliance with the License.
# You may obtain a copy of the License at
#
#     http://www.apache.org/licenses/LICENSE-2.0
#
# Unless required by applicable law or agreed to in writing, software
# distributed under the License is distributed on an "AS IS" BASIS,
# WITHOUT WARRANTIES OR CONDITIONS OF ANY KIND, either express or implied.
# See the License for the specific language governing permissions and
# limitations under the License.

import os
import time
from contextlib import nullcontext

import psutil
import hydra
from hydra.utils import to_absolute_path
from hydra.core.hydra_config import HydraConfig
from omegaconf import DictConfig, OmegaConf
import torch
from torch.nn.parallel import DistributedDataParallel
from torch.utils.tensorboard import SummaryWriter
import nvtx
import wandb

from physicsnemo import Module
from physicsnemo.models.diffusion import UNet, EDMPrecondSuperResolution
from physicsnemo.distributed import DistributedManager
from physicsnemo.metrics.diffusion import RegressionLoss, ResidualLoss, RegressionLossCE
from physicsnemo.utils.patching import RandomPatching2D
from physicsnemo.launch.logging.wandb import initialize_wandb
from physicsnemo.launch.logging import PythonLogger, RankZeroLoggingWrapper
from physicsnemo.launch.utils import (
    load_checkpoint,
    save_checkpoint,
    get_checkpoint_dir,
)
from physicsnemo.experimental.metrics.diffusion import tEDMResidualLoss
from physicsnemo.experimental.models.diffusion.preconditioning import (
    tEDMPrecondSuperRes,
)

from datasets.dataset import init_train_valid_datasets_from_config, register_dataset
from helpers.train_helpers import (
    set_patch_shape,
    set_seed,
    configure_cuda_for_consistent_precision,
    compute_num_accumulation_rounds,
    handle_and_clip_gradients,
    is_time_for_periodic_task,
)

from helpers.custom_losses import IntensityResidualLoss

torch._dynamo.reset()
# Increase the cache size limit
torch._dynamo.config.cache_size_limit = 264  # Set to a higher value
torch._dynamo.config.verbose = True  # Enable verbose logging
torch._dynamo.config.suppress_errors = False  # Forces the error to show all details
torch._logging.set_logs(recompiles=True, graph_breaks=True)


def checkpoint_list(path, suffix=".mdlus"):
    """Helper function to return sorted list, in ascending order, of checkpoints in a path"""
    checkpoints = []
    for file in os.listdir(path):
        if file.endswith(suffix):
            # Split the filename and extract the index
            try:
                index = int(file.split(".")[-2])
                checkpoints.append((index, file))
            except ValueError:
                continue

    # Sort by index and return filenames
    checkpoints.sort(key=lambda x: x[0])
    return [file for _, file in checkpoints]


# Define safe CUDA profiler tools that fallback to no-ops when CUDA is not available
def cuda_profiler():
    if torch.cuda.is_available():
        return torch.cuda.profiler.profile()
    else:
        return nullcontext()


def cuda_profiler_start():
    if torch.cuda.is_available():
        torch.cuda.profiler.start()


def cuda_profiler_stop():
    if torch.cuda.is_available():
        torch.cuda.profiler.stop()


def profiler_emit_nvtx():
    if torch.cuda.is_available():
        return torch.autograd.profiler.emit_nvtx()
    else:
        return nullcontext()


# Train the CorrDiff model using the configurations in "conf/config_training.yaml"
@hydra.main(version_base="1.2", config_path="conf", config_name="config_training")
def main(cfg: DictConfig) -> None:
    # Initialize distributed environment for training
    DistributedManager.initialize()
    dist = DistributedManager()

    # Initialize loggers
    if dist.rank == 0:
        writer = SummaryWriter(log_dir="tensorboard")

        initialize_wandb(
        project="CorrDiff",
        entity="shiemn",
        name=f"CorrDiff-Training-{HydraConfig.get().job.name}",
        group="CorrDiff-DDP-Group",
        mode=cfg.wandb.mode,
        config=OmegaConf.to_container(cfg),
        results_dir=cfg.wandb.results_dir,
    )

        logger = PythonLogger("main")  # General python logger
        logger0 = RankZeroLoggingWrapper(logger, dist)  # Rank 0 logger
    
    # Resolve and parse configs
    OmegaConf.resolve(cfg)
    dataset_cfg = OmegaConf.to_container(cfg.dataset)  # TODO needs better handling

    # Register custom dataset if specified in config
    register_dataset(cfg.dataset.type)
    logger0.info(f"Using dataset: {cfg.dataset.type}")

    if hasattr(cfg, "validation"):
        validation = True
        validation_dataset_cfg = OmegaConf.to_container(cfg.validation)
    else:
        validation = False
        validation_dataset_cfg = None
    fp_optimizations = cfg.training.perf.fp_optimizations
    songunet_checkpoint_level = cfg.training.perf.songunet_checkpoint_level
    fp16 = fp_optimizations == "fp16"
    enable_amp = fp_optimizations.startswith("amp")
    amp_dtype = torch.float16 if (fp_optimizations == "amp-fp16") else torch.bfloat16
    logger.info(f"Saving the outputs in {os.getcwd()}")
    checkpoint_dir = get_checkpoint_dir(
        str(cfg.training.io.get("checkpoint_dir", ".")), cfg.model.name
    )
    if cfg.training.hp.batch_size_per_gpu == "auto":
        cfg.training.hp.batch_size_per_gpu = (
            cfg.training.hp.total_batch_size // dist.world_size
        )

    # Load the current number of images for resuming
    try:
        cur_nimg = load_checkpoint(
            path=checkpoint_dir,
        )
    except Exception:
        cur_nimg = 0

    # Set seeds and configure CUDA and cuDNN settings to ensure consistent precision
    set_seed(dist.rank + cur_nimg)
    configure_cuda_for_consistent_precision()

    # Instantiate the dataset
    data_loader_kwargs = {
        "pin_memory": True,
        "num_workers": cfg.training.perf.dataloader_workers,
        "prefetch_factor": 2 if cfg.training.perf.dataloader_workers > 0 else None,
    }
    (
        dataset,
        dataset_iterator,
        validation_dataset,
        validation_dataset_iterator,
    ) = init_train_valid_datasets_from_config(
        dataset_cfg,
        data_loader_kwargs,
        batch_size=cfg.training.hp.batch_size_per_gpu,
        seed=0,
        validation_dataset_cfg=validation_dataset_cfg,
        validation=validation,
        sampler_start_idx=cur_nimg,
    )

    # Parse image configuration & update model args
    dataset_channels = len(dataset.input_channels())
    img_in_channels = dataset_channels
    img_shape = dataset.image_shape()
    img_out_channels = len(dataset.output_channels())
    if cfg.model.hr_mean_conditioning:
        img_in_channels += img_out_channels

    # Handle distribution type
    distribution = getattr(cfg.training.hp, "distribution", None)
    student_t_nu = getattr(cfg.training.hp, "student_t_nu", None)
    residual_loss, edm_precond_super_res = ResidualLoss, EDMPrecondSuperResolution
    if distribution is not None and cfg.model.name not in [
        "diffusion",
        "patched_diffusion",
        "lt_aware_patched_diffusion",
    ]:
        raise ValueError(
            f"cfg.training.distribution should only be specified for diffusion models."
        )
    if distribution not in ["normal", "student_t", None]:
        raise ValueError(f"Invalid distribution {distribution}")
    if distribution == "student_t":
        if student_t_nu is None:
            raise ValueError(
                "student_t_nu must be provided in cfg.training.hp.student_t_nu for student_t distribution"
            )
        elif student_t_nu <= 2:
            raise ValueError(f"Expected nu > 2, but got {student_t_nu}.")
        # Reassign models and class for student-t distribution
        else:
            residual_loss, edm_precond_super_res = tEDMResidualLoss, tEDMPrecondSuperRes
            logger0.info(
                f"Using student-t distribution with nu={student_t_nu}. "
                f"This is an experimental feature and APIs may change without notice."
            )

    # Parse P_mean and P_std
    P_mean = getattr(cfg.training.hp, "P_mean", None)
    P_std = getattr(cfg.training.hp, "P_std", None)

    # Handle patch shape
    if cfg.model.name == "lt_aware_ce_regression":
        prob_channels = dataset.get_prob_channel_index()
    else:
        prob_channels = None
    # Parse the patch shape
    if (
        cfg.model.name == "patched_diffusion"
        or cfg.model.name == "lt_aware_patched_diffusion"
    ):
        patch_shape_x = cfg.training.hp.patch_shape_x
        patch_shape_y = cfg.training.hp.patch_shape_y
    else:
        patch_shape_x = None
        patch_shape_y = None
    if (
        patch_shape_x
        and patch_shape_y
        and patch_shape_y >= img_shape[0]
        and patch_shape_x >= img_shape[1]
    ):
        logger0.warning(
            f"Patch shape {patch_shape_y}x{patch_shape_x} is larger than \
            the image shape {img_shape[0]}x{img_shape[1]}. Patching will not be used."
        )
    patch_shape = (patch_shape_y, patch_shape_x)
    use_patching, img_shape, patch_shape = set_patch_shape(img_shape, patch_shape)
    if use_patching:
        # Utility to perform patches extraction and batching
        patching = RandomPatching2D(
            img_shape=img_shape,
            patch_shape=patch_shape,
            patch_num=getattr(cfg.training.hp, "patch_num", 1),
        )
        logger0.info("Patch-based training enabled")
    else:
        patching = None
        logger0.info("Patch-based training disabled")
    # interpolate global channel if patch-based model is used
    if use_patching:
        img_in_channels += dataset_channels

    # Instantiate the model and move to device.
    model_args = {  # default parameters for all networks
        "img_out_channels": img_out_channels,
        "img_resolution": list(img_shape),
        "use_fp16": fp16,
        "checkpoint_level": songunet_checkpoint_level,
    }
    if student_t_nu is not None:
        model_args["nu"] = student_t_nu
    if cfg.model.name == "lt_aware_ce_regression":
        model_args["prob_channels"] = prob_channels
    if hasattr(cfg.model, "model_args"):  # override defaults from config file
        model_args.update(OmegaConf.to_container(cfg.model.model_args))

    use_torch_compile = getattr(cfg.training.perf, "torch_compile", False)
    use_apex_gn = getattr(cfg.training.perf, "use_apex_gn", False)
    profile_mode = getattr(cfg.training.perf, "profile_mode", False)

    model_args["use_apex_gn"] = use_apex_gn
    model_args["profile_mode"] = profile_mode

    if enable_amp:
        model_args["amp_mode"] = enable_amp

    if cfg.model.name == "regression":
        model = UNet(
            img_in_channels=img_in_channels + model_args["N_grid_channels"],
            **model_args,
        )
    elif (
        cfg.model.name == "lt_aware_ce_regression"
        or cfg.model.name == "lt_aware_regression"
    ):
        model = UNet(
            img_in_channels=img_in_channels
            + model_args["N_grid_channels"]
            + model_args["lead_time_channels"],
            **model_args,
        )
    elif cfg.model.name == "lt_aware_patched_diffusion":
        model = edm_precond_super_res(
            img_in_channels=img_in_channels
            + model_args["N_grid_channels"]
            + model_args["lead_time_channels"],
            **model_args,
        )
    elif cfg.model.name == "diffusion":
        model = edm_precond_super_res(
            img_in_channels=img_in_channels + model_args["N_grid_channels"],
            **model_args,
        )
    elif cfg.model.name == "patched_diffusion":
        model = edm_precond_super_res(
            img_in_channels=img_in_channels + model_args["N_grid_channels"],
            **model_args,
        )
    else:
        raise ValueError(f"Invalid model: {cfg.model.name}")

    model.train().requires_grad_(True).to(dist.device)

    if use_apex_gn:
        model.to(memory_format=torch.channels_last)

    # Check if regression model is used with patching
    if (
        cfg.model.name
        in ["regression", "lt_aware_regression", "lt_aware_ce_regression"]
        and patching is not None
    ):
        raise ValueError(
            f"Regression model ({cfg.model.name}) cannot be used with patch-based training. "
        )

    # Enable distributed data parallel if applicable
    if dist.world_size > 1:
        model = DistributedDataParallel(
            model,
            device_ids=[dist.local_rank],
            broadcast_buffers=True,
            output_device=dist.device,
            find_unused_parameters=True,  # dist.find_unused_parameters,
            bucket_cap_mb=35,
            gradient_as_bucket_view=True,
            static_graph=True,
        )
    if cfg.wandb.watch_model and dist.rank == 0:
        wandb.watch(model)

    # Load the model checkpoint if applicable
    try:
        load_checkpoint(path=checkpoint_dir, models=model)
    except Exception:
        pass

    # Load the regression checkpoint if applicable
    if (
        hasattr(cfg.training.io, "regression_checkpoint_path")
        and cfg.training.io.regression_checkpoint_path is not None
    ):
        regression_checkpoint_path = to_absolute_path(
            cfg.training.io.regression_checkpoint_path
        )
        if not os.path.exists(regression_checkpoint_path):
            raise FileNotFoundError(
                f"Expected this regression checkpoint but not found: {regression_checkpoint_path}"
            )
        regression_net = Module.from_checkpoint(
            regression_checkpoint_path, override_args={"use_apex_gn": use_apex_gn}
        )
        regression_net.amp_mode = enable_amp
        regression_net.profile_mode = profile_mode
        regression_net.eval().requires_grad_(False).to(dist.device)
        if use_apex_gn:
            regression_net.to(memory_format=torch.channels_last)
        logger0.success("Loaded the pre-trained regression model")
    else:
        regression_net = None

    # Compile the model and regression net if applicable
    if use_torch_compile:
        model = torch.compile(model)
        if regression_net:
            regression_net = torch.compile(regression_net)

    # Compute the number of required gradient accumulation rounds
    # It is automatically used if batch_size_per_gpu * dist.world_size < total_batch_size
    batch_gpu_total, num_accumulation_rounds = compute_num_accumulation_rounds(
        cfg.training.hp.total_batch_size,
        cfg.training.hp.batch_size_per_gpu,
        dist.world_size,
    )
    batch_size_per_gpu = cfg.training.hp.batch_size_per_gpu
    logger0.info(f"Using {num_accumulation_rounds} gradient accumulation rounds")

    # calculate patch per iter
    patch_num = getattr(cfg.training.hp, "patch_num", 1)
    if hasattr(cfg.training.hp, "max_patch_per_gpu"):
        max_patch_per_gpu = cfg.training.hp.max_patch_per_gpu
        if max_patch_per_gpu // batch_size_per_gpu < 1:
            raise ValueError(
                f"max_patch_per_gpu ({max_patch_per_gpu}) must be greater or equal to batch_size_per_gpu ({batch_size_per_gpu})."
            )
        max_patch_num_per_iter = min(
            patch_num, (max_patch_per_gpu // batch_size_per_gpu)
        )
        patch_iterations = (
            patch_num + max_patch_num_per_iter - 1
        ) // max_patch_num_per_iter
        patch_nums_iter = [
            min(max_patch_num_per_iter, patch_num - i * max_patch_num_per_iter)
            for i in range(patch_iterations)
        ]
        logger0.info(
            f"max_patch_num_per_iter is {max_patch_num_per_iter}, patch_iterations is {patch_iterations}, patch_nums_iter is {patch_nums_iter}"
        )
    else:
        patch_nums_iter = [patch_num]

    # Set patch gradient accumulation only for patched diffusion models
    if cfg.model.name in {
        "patched_diffusion",
        "lt_aware_patched_diffusion",
    }:
        if len(patch_nums_iter) > 1:
            if not patching:
                logger0.info(
                    "Patching is not enabled: patch gradient accumulation automatically disabled."
                )
                use_patch_grad_acc = False
            else:
                use_patch_grad_acc = True
        else:
            use_patch_grad_acc = False
    # Automatically disable patch gradient accumulation for non-patched models
    else:
        logger0.info(
            "Training a non-patched model: patch gradient accumulation automatically disabled."
        )
        use_patch_grad_acc = None

    # Instantiate the loss function
    if cfg.model.name in (
        "diffusion",
        "patched_diffusion",
        "lt_aware_patched_diffusion",
    ):
<<<<<<< HEAD
        loss_function = cfg.model.get("hp", {}).get("loss_function", None)
        if loss_function == None:
            loss_fn = ResidualLoss(
                regression_net=regression_net,
                hr_mean_conditioning=cfg.model.hr_mean_conditioning,
            )
        elif loss_function == "IntensityResidualLoss":
            print("Using custom IntensityResidualLoss")
            loss_fn = IntensityResidualLoss(
                regression_net=regression_net,
                hr_mean_conditioning= cfg.model.hr_mean_conditioning,
                average_intensity_weight=cfg.model.hp.get("average_intensity_weight", None),
                maximum_intensity_weight=cfg.model.hp.get("maximum_intensity_weight", None),
            )
=======
        loss_init_kwargs = {}
        if student_t_nu is not None:
            loss_init_kwargs["nu"] = student_t_nu
        if P_mean is not None:
            loss_init_kwargs["P_mean"] = P_mean
        if P_std is not None:
            loss_init_kwargs["P_std"] = P_std
        loss_fn = residual_loss(
            regression_net=regression_net,
            hr_mean_conditioning=cfg.model.hr_mean_conditioning,
            **loss_init_kwargs,
        )
>>>>>>> 4829d665
    elif cfg.model.name == "regression" or cfg.model.name == "lt_aware_regression":
        loss_fn = RegressionLoss()
    elif cfg.model.name == "lt_aware_ce_regression":
        loss_fn = RegressionLossCE(prob_channels=prob_channels)

    # Instantiate the optimizer
    optimizer = torch.optim.Adam(
        params=model.parameters(),
        lr=cfg.training.hp.lr,
        betas=[0.9, 0.999],
        eps=1e-8,
        fused=True,
    )

    # Record the current time to measure the duration of subsequent operations.
    start_time = time.time()

    ## Load optimizer checkpoint if exists
    if dist.world_size > 1:
        torch.distributed.barrier()
    try:
        load_checkpoint(
            path=checkpoint_dir,
            optimizer=optimizer,
            device=dist.device,
        )
    except Exception:
        pass

    ############################################################################
    #                            MAIN TRAINING LOOP                            #
    ############################################################################

    logger0.info(f"Training for {cfg.training.hp.training_duration} images...")
    done = False

    # init variables to monitor running mean of average loss since last periodic
    average_loss_running_mean = 0
    n_average_loss_running_mean = 1
    start_nimg = cur_nimg
    input_dtype = torch.float32
    if enable_amp:
        input_dtype = torch.float32
    elif fp16:
        input_dtype = torch.float16

    # enable profiler:
    with cuda_profiler():
        with profiler_emit_nvtx():
            while not done:
                tick_start_nimg = cur_nimg
                tick_start_time = time.time()

                if cur_nimg - start_nimg == 24 * cfg.training.hp.total_batch_size:
                    logger0.info(f"Starting Profiler at {cur_nimg}")
                    cuda_profiler_start()

                if cur_nimg - start_nimg == 25 * cfg.training.hp.total_batch_size:
                    logger0.info(f"Stopping Profiler at {cur_nimg}")
                    cuda_profiler_stop()

                with nvtx.annotate("Training iteration", color="green"):
                    # Compute & accumulate gradients
                    optimizer.zero_grad(set_to_none=True)
                    loss_accum = 0
                    for n_i in range(num_accumulation_rounds):
                        with nvtx.annotate(
                            f"accumulation round {n_i}", color="Magenta"
                        ):
                            with nvtx.annotate("loading data", color="green"):
                                img_clean, img_lr, *lead_time_label = next(
                                    dataset_iterator
                                )
                                if use_apex_gn:
                                    img_clean = img_clean.to(
                                        dist.device,
                                        dtype=input_dtype,
                                        non_blocking=True,
                                    ).to(memory_format=torch.channels_last)
                                    img_lr = img_lr.to(
                                        dist.device,
                                        dtype=input_dtype,
                                        non_blocking=True,
                                    ).to(memory_format=torch.channels_last)
                                else:
                                    img_clean = (
                                        img_clean.to(dist.device)
                                        .to(input_dtype)
                                        .contiguous()
                                    )
                                    img_lr = (
                                        img_lr.to(dist.device)
                                        .to(input_dtype)
                                        .contiguous()
                                    )
                            loss_fn_kwargs = {
                                "net": model,
                                "img_clean": img_clean,
                                "img_lr": img_lr,
                                "augment_pipe": None,
                            }
                            if use_patch_grad_acc is not None:
                                loss_fn_kwargs["use_patch_grad_acc"] = (
                                    use_patch_grad_acc
                                )

                            if lead_time_label:
                                lead_time_label = (
                                    lead_time_label[0].to(dist.device).contiguous()
                                )
                                loss_fn_kwargs.update(
                                    {"lead_time_label": lead_time_label}
                                )
                            else:
                                lead_time_label = None
                            if use_patch_grad_acc:
                                loss_fn.y_mean = None

                            for patch_num_per_iter in patch_nums_iter:
                                if patching is not None:
                                    patching.set_patch_num(patch_num_per_iter)
                                    loss_fn_kwargs.update({"patching": patching})
                                with nvtx.annotate(f"loss forward", color="green"):
                                    with torch.autocast(
                                        "cuda", dtype=amp_dtype, enabled=enable_amp
                                    ):
                                        loss = loss_fn(**loss_fn_kwargs)

                                loss = loss.sum() / batch_size_per_gpu
                                loss_accum += (
                                    loss
                                    / num_accumulation_rounds
                                    / len(patch_nums_iter)
                                )
                                with nvtx.annotate(f"loss backward", color="yellow"):
                                    loss.backward()

                    with nvtx.annotate(f"loss aggregate", color="green"):
                        loss_sum = torch.tensor([loss_accum], device=dist.device)
                        if dist.world_size > 1:
                            torch.distributed.barrier()
                            torch.distributed.all_reduce(
                                loss_sum, op=torch.distributed.ReduceOp.SUM
                            )
                        average_loss = (loss_sum / dist.world_size).cpu().item()

                    # update running mean of average loss since last periodic task
                    average_loss_running_mean += (
                        average_loss - average_loss_running_mean
                    ) / n_average_loss_running_mean
                    n_average_loss_running_mean += 1

                    if dist.rank == 0:
                        writer.add_scalar("training_loss", average_loss, cur_nimg)
                        writer.add_scalar(
                            "training_loss_running_mean",
                            average_loss_running_mean,
                            cur_nimg,
                        )

                    ptt = is_time_for_periodic_task(
                        cur_nimg,
                        cfg.training.io.print_progress_freq,
                        done,
                        cfg.training.hp.total_batch_size,
                        dist.rank,
                        rank_0_only=True,
                    )
                    if ptt:
                        # reset running mean of average loss
                        average_loss_running_mean = 0
                        n_average_loss_running_mean = 1

                    # Update weights.
                    with nvtx.annotate("update weights", color="blue"):
                        lr_rampup = (
                            cfg.training.hp.lr_rampup
                        )  # ramp up the learning rate
                        for g in optimizer.param_groups:
                            if lr_rampup > 0:
                                g["lr"] = cfg.training.hp.lr * min(
                                    cur_nimg / lr_rampup, 1
                                )
                            if cur_nimg >= lr_rampup:
                                g["lr"] *= cfg.training.hp.lr_decay ** (
                                    (cur_nimg - lr_rampup)
                                    // cfg.training.hp.lr_decay_rate
                                )
                            current_lr = g["lr"]
                            if dist.rank == 0:
                                writer.add_scalar("learning_rate", current_lr, cur_nimg)
                        handle_and_clip_gradients(
                            model,
                            grad_clip_threshold=cfg.training.hp.grad_clip_threshold,
                        )
                    with nvtx.annotate("optimizer step", color="blue"):
                        optimizer.step()

                    cur_nimg += cfg.training.hp.total_batch_size
                    done = cur_nimg >= cfg.training.hp.training_duration

                with nvtx.annotate("validation", color="red"):
                    # Validation
                    if validation_dataset_iterator is not None:
                        valid_loss_accum = 0
                        if is_time_for_periodic_task(
                            cur_nimg,
                            cfg.training.io.validation_freq,
                            done,
                            cfg.training.hp.total_batch_size,
                            dist.rank,
                        ):
                            with torch.no_grad():
                                for _ in range(cfg.training.io.validation_steps):
                                    (
                                        img_clean_valid,
                                        img_lr_valid,
                                        *lead_time_label_valid,
                                    ) = next(validation_dataset_iterator)

                                    if use_apex_gn:
                                        img_clean_valid = img_clean_valid.to(
                                            dist.device,
                                            dtype=input_dtype,
                                            non_blocking=True,
                                        ).to(memory_format=torch.channels_last)
                                        img_lr_valid = img_lr_valid.to(
                                            dist.device,
                                            dtype=input_dtype,
                                            non_blocking=True,
                                        ).to(memory_format=torch.channels_last)

                                    else:
                                        img_clean_valid = (
                                            img_clean_valid.to(dist.device)
                                            .to(input_dtype)
                                            .contiguous()
                                        )
                                        img_lr_valid = (
                                            img_lr_valid.to(dist.device)
                                            .to(input_dtype)
                                            .contiguous()
                                        )

                                    loss_valid_kwargs = {
                                        "net": model,
                                        "img_clean": img_clean_valid,
                                        "img_lr": img_lr_valid,
                                        "augment_pipe": None,
                                    }
                                    if use_patch_grad_acc is not None:
                                        loss_valid_kwargs["use_patch_grad_acc"] = (
                                            use_patch_grad_acc
                                        )
                                    if lead_time_label_valid:
                                        lead_time_label_valid = (
                                            lead_time_label_valid[0]
                                            .to(dist.device)
                                            .contiguous()
                                        )
                                        loss_valid_kwargs.update(
                                            {"lead_time_label": lead_time_label_valid}
                                        )
                                    if use_patch_grad_acc:
                                        loss_fn.y_mean = None

                                    for patch_num_per_iter in patch_nums_iter:
                                        if patching is not None:
                                            patching.set_patch_num(patch_num_per_iter)
                                            loss_valid_kwargs.update(
                                                {"patching": patching}
                                            )
                                        with torch.autocast(
                                            "cuda", dtype=amp_dtype, enabled=enable_amp
                                        ):
                                            loss_valid = loss_fn(**loss_valid_kwargs)

                                        loss_valid = (
                                            (loss_valid.sum() / batch_size_per_gpu)
                                            .cpu()
                                            .item()
                                        )
                                        valid_loss_accum += (
                                            loss_valid
                                            / cfg.training.io.validation_steps
                                            / len(patch_nums_iter)
                                        )
                                valid_loss_sum = torch.tensor(
                                    [valid_loss_accum], device=dist.device
                                )
                                if dist.world_size > 1:
                                    torch.distributed.barrier()
                                    torch.distributed.all_reduce(
                                        valid_loss_sum,
                                        op=torch.distributed.ReduceOp.SUM,
                                    )
                                average_valid_loss = valid_loss_sum / dist.world_size
                                if dist.rank == 0:
                                    writer.add_scalar(
                                        "validation_loss", average_valid_loss, cur_nimg
                                    )
                                    wandb.log({
                                        "validation_loss": average_valid_loss,
                                        "learning_rate": current_lr,
                                        "training_loss": average_loss,
                                        "training_loss_running_mean": average_loss_running_mean
                                    }, step=cur_nimg)

                if is_time_for_periodic_task(
                    cur_nimg,
                    cfg.training.io.print_progress_freq,
                    done,
                    cfg.training.hp.total_batch_size,
                    dist.rank,
                    rank_0_only=True,
                ):
                    # Print stats if we crossed the printing threshold with this batch
                    tick_end_time = time.time()
                    fields = []
                    fields += [f"samples {cur_nimg:<9.1f}"]
                    fields += [f"training_loss {average_loss:<7.2f}"]
                    fields += [
                        f"training_loss_running_mean {average_loss_running_mean:<7.2f}"
                    ]
                    fields += [f"learning_rate {current_lr:<7.8f}"]
                    fields += [f"total_sec {(tick_end_time - start_time):<7.1f}"]
                    fields += [
                        f"sec_per_tick {(tick_end_time - tick_start_time):<7.1f}"
                    ]
                    fields += [
                        f"sec_per_sample {((tick_end_time - tick_start_time) / (cur_nimg - tick_start_nimg)):<7.2f}"
                    ]
                    fields += [
                        f"cpu_mem_gb {(psutil.Process(os.getpid()).memory_info().rss / 2**30):<6.2f}"
                    ]
                    if torch.cuda.is_available():
                        fields += [
                            f"peak_gpu_mem_gb {(torch.cuda.max_memory_allocated(dist.device) / 2**30):<6.2f}"
                        ]
                        fields += [
                            f"peak_gpu_mem_reserved_gb {(torch.cuda.max_memory_reserved(dist.device) / 2**30):<6.2f}"
                        ]
                        torch.cuda.reset_peak_memory_stats()
                    logger0.info(" ".join(fields))

                # Save checkpoints
                if dist.world_size > 1:
                    torch.distributed.barrier()
                if is_time_for_periodic_task(
                    cur_nimg,
                    cfg.training.io.save_checkpoint_freq,
                    done,
                    cfg.training.hp.total_batch_size,
                    dist.rank,
                    rank_0_only=True,
                ):
                    save_checkpoint(
                        path=checkpoint_dir,
                        models=model,
                        optimizer=optimizer,
                        epoch=cur_nimg,
                    )

            # Retain only the recent n checkpoints, if desired
            if cfg.training.io.save_n_recent_checkpoints > 0:
                for suffix in [".mdlus", ".pt"]:
                    ckpts = checkpoint_list(checkpoint_dir, suffix=suffix)
                    while len(ckpts) > cfg.training.io.save_n_recent_checkpoints:
                        os.remove(os.path.join(checkpoint_dir, ckpts[0]))
                        ckpts = ckpts[1:]

    # Done.
    logger0.info("Training Completed.")


if __name__ == "__main__":
    main()<|MERGE_RESOLUTION|>--- conflicted
+++ resolved
@@ -463,13 +463,21 @@
         "patched_diffusion",
         "lt_aware_patched_diffusion",
     ):
-<<<<<<< HEAD
+        loss_init_kwargs = {}
+        if student_t_nu is not None:
+            loss_init_kwargs["nu"] = student_t_nu
+        if P_mean is not None:
+            loss_init_kwargs["P_mean"] = P_mean
+        if P_std is not None:
+            loss_init_kwargs["P_std"] = P_std
+        
         loss_function = cfg.model.get("hp", {}).get("loss_function", None)
         if loss_function == None:
-            loss_fn = ResidualLoss(
-                regression_net=regression_net,
-                hr_mean_conditioning=cfg.model.hr_mean_conditioning,
-            )
+            loss_fn = residual_loss(
+            regression_net=regression_net,
+            hr_mean_conditioning=cfg.model.hr_mean_conditioning,
+            **loss_init_kwargs,
+        )
         elif loss_function == "IntensityResidualLoss":
             print("Using custom IntensityResidualLoss")
             loss_fn = IntensityResidualLoss(
@@ -478,20 +486,7 @@
                 average_intensity_weight=cfg.model.hp.get("average_intensity_weight", None),
                 maximum_intensity_weight=cfg.model.hp.get("maximum_intensity_weight", None),
             )
-=======
-        loss_init_kwargs = {}
-        if student_t_nu is not None:
-            loss_init_kwargs["nu"] = student_t_nu
-        if P_mean is not None:
-            loss_init_kwargs["P_mean"] = P_mean
-        if P_std is not None:
-            loss_init_kwargs["P_std"] = P_std
-        loss_fn = residual_loss(
-            regression_net=regression_net,
-            hr_mean_conditioning=cfg.model.hr_mean_conditioning,
-            **loss_init_kwargs,
-        )
->>>>>>> 4829d665
+        
     elif cfg.model.name == "regression" or cfg.model.name == "lt_aware_regression":
         loss_fn = RegressionLoss()
     elif cfg.model.name == "lt_aware_ce_regression":
